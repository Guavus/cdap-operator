--- conflicted
+++ resolved
@@ -258,17 +258,6 @@
 
 // UpgradeJobSpec defines the specification for the upgrade job
 type upgradeJobSpec struct {
-<<<<<<< HEAD
-	Image        string `json:"image,omitempty"`
-	JobName      string `json:"jobName,omitempty"`
-	HostName     string `json:"hostName,omitempty"`
-	BackoffLimit int32  `json:"backoffLimit,omitempty"`
-	ReferentName string `json:"referentName,omitempty"`
-	ReferentKind string `json:"referentKind,omitempty"`
-	ReferentApiVersion string `json:"referentApiVersion,omitempty"`
-	ReferentUID  types.UID `json:"referentUID,omitempty"`
-	SecuritySecret string `json:"securitySecret,omitempty"`
-=======
 	Image              string    `json:"image,omitempty"`
 	JobName            string    `json:"jobName,omitempty"`
 	HostName           string    `json:"hostName,omitempty"`
@@ -277,7 +266,7 @@
 	ReferentKind       string    `json:"referentKind,omitempty"`
 	ReferentApiVersion string    `json:"referentApiVersion,omitempty"`
 	ReferentUID        types.UID `json:"referentUID,omitempty"`
->>>>>>> 620505c4
+	SecuritySecret string `json:"securitySecret,omitempty"`
 }
 
 // Returns the resource name for the given resource
@@ -289,13 +278,9 @@
 func getPreUpgradeResources(s *upgradeJobSpec, rsrclabels map[string]string, r *alpha1.CDAPMaster) ([]reconciler.Object, error) {
 	ngdata := &upgradeValue{Job: s}
 	ngdata.Labels = rsrclabels
-<<<<<<< HEAD
-	ngdata.CConfName = getResourceName(r, "cconf")
+  ngdata.CConfName = getResourceName(r, "cconf")
 	ngdata.HConfName = getResourceName(r, "hconf")
 	item, err := k8s.ObjectFromFile(templateDir + upgradeJobTemplate, ngdata, &batchv1.JobList{})
-=======
-	item, err := k8s.ObjectFromFile(templateDir+upgradeJobTemplate, ngdata, &batchv1.JobList{})
->>>>>>> 620505c4
 	if err != nil {
 		return nil, err
 	}
